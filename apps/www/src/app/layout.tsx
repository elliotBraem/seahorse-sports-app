--- conflicted
+++ resolved
@@ -12,12 +12,6 @@
 };
 
 export const metadata: Metadata = {
-<<<<<<< HEAD
-=======
-  metadataBase: new URL("https://app.rngfan.club"),
-
-export const metadata: Metadata = {
->>>>>>> 03ae4c54
   title: {
     default: "RNG Fan Club | Sports Prediction Platform",
     template: "%s | RNG Fan Club",
@@ -68,7 +62,6 @@
     shortcut: "/images/favicon.jpg",
   },
   manifest: "/manifest.json",
-
 };
 
 export default function RootLayout({
