--- conflicted
+++ resolved
@@ -2,7 +2,7 @@
 import { cn } from "@/lib/utils";
 import "@/styles/globals.css";
 import { Toaster } from "react-hot-toast";
-<<<<<<< HEAD
+
 import { Metadata, Viewport } from "next";
 
 export const viewport: Viewport = {
@@ -13,11 +13,8 @@
 
 export const metadata: Metadata = {
   metadataBase: new URL("https://app.rngfan.club"),
-=======
-import { Metadata } from "next";
 
 export const metadata: Metadata = {
->>>>>>> 82b5a0ff
   title: {
     default: "RNG Fan Club | Sports Prediction Platform",
     template: "%s | RNG Fan Club",
@@ -67,14 +64,7 @@
     shortcut: "/images/favicon.jpg",
   },
   manifest: "/manifest.json",
-<<<<<<< HEAD
-=======
-  viewport: {
-    width: "device-width",
-    initialScale: 1,
-  },
-  themeColor: "#000000",
->>>>>>> 82b5a0ff
+
 };
 
 export default function RootLayout({
