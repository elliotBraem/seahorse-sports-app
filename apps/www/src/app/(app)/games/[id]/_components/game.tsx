"use client";

import Poll from "@/app/(app)/games/_components/poll";
import { TeamCard } from "@/app/(app)/games/_components/team-card";
import { Card } from "@/components/ui/card";
import { useToast } from "@/hooks/use-toast";
import { useCurrentUser } from "@/lib/hooks/use-current-user";
<<<<<<< HEAD
import { useUserProfile } from "@/lib/hooks/use-user-profile";
import { useQueryClient } from "@tanstack/react-query";
=======
>>>>>>> f823cd1f
import {
  useCreatePrediction,
  useGame,
  useCurrentUserGamePrediction,
  useGamePredictions,
} from "@/lib/hooks/use-games";
<<<<<<< HEAD
import { listQuests, completeQuest } from "@/lib/api/quests";
import { type GameResponse, type QuestResponse } from "@renegade-fanclub/types";
=======
import { type GameResponse } from "@renegade-fanclub/types";
>>>>>>> f823cd1f
import { motion } from "framer-motion";
import { useCallback, useEffect, useMemo, useRef, useState } from "react";
import debounce from "lodash/debounce";

interface GameProps {
  gameId: number;
  initialGame: GameResponse;
  predictionQuest?: QuestResponse;
}

<<<<<<< HEAD
export function Game({ gameId, initialGame, predictionQuest }: GameProps) {
=======
export function Game({ gameId, initialGame }: GameProps) {
>>>>>>> f823cd1f
  const { data: game, isLoading: gameLoading } = useGame(gameId);
  const { data: userPrediction, isLoading: userPredictionLoading } =
    useCurrentUserGamePrediction(gameId);
  const { data: predictions = [], isLoading: predictionsLoading } =
    useGamePredictions(gameId);
  const { user: currentUser, isLoading: userLoading } = useCurrentUser();
<<<<<<< HEAD
  const queryClient = useQueryClient();
=======
>>>>>>> f823cd1f
  const currentGame = game || initialGame;
  const [localPrediction, setLocalPrediction] = useState<number | null>(
    userPrediction?.predictedWinnerId || null,
  );
<<<<<<< HEAD
=======

>>>>>>> f823cd1f
  // Update localPrediction when userPrediction changes
  useEffect(() => {
    if (userPrediction?.predictedWinnerId) {
      setLocalPrediction(userPrediction.predictedWinnerId);
    }
  }, [userPrediction]);

  const { toast } = useToast();
  const { mutate: createPrediction, isPending: submitting } =
    useCreatePrediction();

  const debouncedCreatePrediction = useRef(
    debounce((teamId: number) => {
      createPrediction(
        {
          gameId,
          predictedWinnerId: teamId,
        },
        {
          onSuccess: () => {
            toast({
              title: "Success",
              description: "Prediction updated successfully!",
            });
<<<<<<< HEAD
            // Invalidate both the user's prediction and all predictions for this game
            queryClient.invalidateQueries({
              queryKey: ["game-prediction", gameId],
            });
            queryClient.invalidateQueries({
              queryKey: ["game-predictions", gameId],
            });
=======
>>>>>>> f823cd1f
          },
          onError: (error) => {
            const errorMessage =
              error instanceof Error ? error.message : "Unknown error";
            toast({
              variant: "destructive",
              title: "Error",
              description: errorMessage.includes("UNAUTHORIZED")
                ? "Please sign in to make predictions"
                : "Failed to update prediction. Please try again.",
            });
            console.error("Failed to update prediction:", error);
          },
        },
      );
    }, 5000),
  ).current;

  const currentPrediction = useMemo(
    () => (localPrediction ? { predictedWinnerId: localPrediction } : null),
    [localPrediction],
  );

  const handleVote = useCallback(
<<<<<<< HEAD
    async (teamId: number, teamTitle: string) => {
=======
    (teamId: number, teamTitle: string) => {
>>>>>>> f823cd1f
      if (currentGame.status === "completed") {
        toast({
          variant: "destructive",
          title: "Error",
          description: "Cannot make predictions for completed games",
        });
        return;
      }

      const gameStartTime = new Date(currentGame.startTime);
      const currentTime = new Date();

      if (currentTime > gameStartTime) {
        toast({
          variant: "destructive",
          title: "Error",
          description: "Cannot change predictions after the game has started",
        });
        return;
      }

      if (!currentUser || !currentUser.issuer) {
        toast({
          variant: "destructive",
          title: "Error",
          description: "Please sign in to make predictions",
        });
        return;
      }

      // Update local state immediately for quick UI feedback
      setLocalPrediction(teamId);
<<<<<<< HEAD

      // Use debounced prediction update
      debouncedCreatePrediction(teamId);

      // If this is the first prediction, complete the quest
      if (!userPrediction && predictionQuest) {
        try {
          await completeQuest(predictionQuest.id, { verificationProof: {} });
          toast({
            title: "Quest Completed!",
            description: `You earned ${predictionQuest.pointsValue} points!`,
          });
          // Invalidate the user profile query to refresh points
          queryClient.invalidateQueries({ queryKey: ["user-profile"] });
        } catch (error: any) {
          // Ignore already completed quest errors
          if (!error?.message?.includes("already completed")) {
            console.error("Failed to complete quest:", error);
          }
        }
      }
=======

      // Use debounced prediction update
      debouncedCreatePrediction(teamId);
>>>>>>> f823cd1f

      // If not already submitting, submit immediately
      if (!submitting) {
        debouncedCreatePrediction.cancel(); // Cancel any pending debounced updates
        createPrediction(
          {
            gameId,
            predictedWinnerId: teamId,
          },
          {
            onSuccess: () => {
              toast({
                title: "Success",
                description: "Prediction submitted successfully!",
              });
<<<<<<< HEAD
              // Invalidate both the user's prediction and all predictions for this game
              queryClient.invalidateQueries({
                queryKey: ["game-prediction", gameId],
              });
              queryClient.invalidateQueries({
                queryKey: ["game-predictions", gameId],
              });
=======
>>>>>>> f823cd1f
            },
            onError: (error) => {
              // Revert local state on error
              setLocalPrediction(null);
              const errorMessage =
                error instanceof Error ? error.message : "Unknown error";
              toast({
                variant: "destructive",
                title: "Error",
                description: errorMessage.includes("UNAUTHORIZED")
                  ? "Please sign in to make predictions"
                  : "Failed to submit prediction. Please try again.",
              });
              console.error("Failed to submit prediction:", error);
            },
          },
        );
      } else {
        console.log("Submission in progress, updating local state only");
      }
    },
    [
      gameId,
      currentGame,
      submitting,
      createPrediction,
      debouncedCreatePrediction,
      toast,
      currentUser,
<<<<<<< HEAD
      predictionQuest,
      userPrediction,
=======
>>>>>>> f823cd1f
    ],
  );

  if (
    (gameLoading ||
      userPredictionLoading ||
      predictionsLoading ||
      userLoading) &&
    !initialGame
  ) {
    return (
      <div className="py-8">
        <div className="animate-pulse">
          <Card className="p-6 mb-8">
            <div className="h-48 bg-gray-200 rounded-lg"></div>
          </Card>
          <div className="h-32 bg-gray-200 rounded-lg mb-8"></div>
          <div className="h-64 bg-gray-200 rounded-lg"></div>
        </div>
      </div>
    );
  }

  return (
    <>
      <div className="flex flex-col">
        {typeof currentGame.apiMetadata === "object" &&
          currentGame.apiMetadata !== null &&
          "conference" in currentGame.apiMetadata && (
            <div className="text-center my-4">
              <h2 className="text-2xl font-bold">
                {currentGame.apiMetadata.conference as string} Championship
              </h2>
              <p className="text-base font-medium text-white mt-2">
                {new Date(currentGame.startTime).toLocaleDateString(undefined, {
                  weekday: "long",
                  year: "numeric",
                  month: "long",
                  day: "numeric",
                })}
              </p>
            </div>
          )}

        {currentGame.status === "completed" && (
          <div className="text-center my-8">
            <div className="bg-gray-100 rounded-full px-6 py-3 inline-block">
              <span className="font-semibold text-lg">
                Winner:{" "}
                {currentGame.winnerTeamId === currentGame.homeTeamId
                  ? currentGame.homeTeamName
                  : currentGame.awayTeamName}
              </span>
            </div>
          </div>
        )}
      </div>
      <h3 className="text-2xl py-4 font-bold text-center">Who Will Win?</h3>
      <div className="flex justify-center gap-8 mb-8">
        <motion.div
          animate={{
            scale:
              currentPrediction?.predictedWinnerId === currentGame.homeTeamId
                ? 1.02
                : 1,
            filter:
              currentPrediction?.predictedWinnerId === currentGame.homeTeamId
                ? "brightness(1.2) drop-shadow(0 0 15px rgba(74, 222, 128, 0.4))"
                : currentPrediction?.predictedWinnerId ===
                    currentGame.awayTeamId
                  ? "brightness(0.8)"
                  : "brightness(1)",
          }}
          transition={{ duration: 0.5, ease: [0.4, 0, 0.2, 1] }}
        >
          <TeamCard
            teamName={currentGame.homeTeamName}
            teamMetadata={currentGame.homeTeamMetadata}
            isHome={true}
            selected={
              currentPrediction?.predictedWinnerId === currentGame.homeTeamId
            }
            onClick={() =>
              handleVote(currentGame.homeTeamId, currentGame.homeTeamName)
            }
          />
        </motion.div>
        <motion.div
          animate={{
            scale:
              currentPrediction?.predictedWinnerId === currentGame.awayTeamId
                ? 1.02
                : 1,
            filter:
              currentPrediction?.predictedWinnerId === currentGame.awayTeamId
                ? "brightness(1.2) drop-shadow(0 0 15px rgba(74, 222, 128, 0.4))"
                : currentPrediction?.predictedWinnerId ===
                    currentGame.homeTeamId
                  ? "brightness(0.8)"
                  : "brightness(1)",
          }}
          transition={{ duration: 0.5, ease: [0.4, 0, 0.2, 1] }}
        >
          <TeamCard
            teamName={currentGame.awayTeamName}
            teamMetadata={currentGame.awayTeamMetadata}
            isHome={false}
            selected={
              currentPrediction?.predictedWinnerId === currentGame.awayTeamId
            }
            onClick={() =>
              handleVote(currentGame.awayTeamId, currentGame.awayTeamName)
            }
          />
        </motion.div>
      </div>
      {currentPrediction !== null && (
        <motion.div
          initial={{ opacity: 0, y: -20 }}
          animate={{ opacity: 1, y: 0 }}
          transition={{ duration: 0.5, delay: 0.2 }}
          className="text-center mb-8"
        >
          {new Date() < new Date(currentGame.startTime) && (
            <p className="text-sm text-gray-400 mt-2">
              You can change your prediction until the game starts.
            </p>
          )}
        </motion.div>
      )}
      <div className="pt-8">
        <Poll
          game={currentGame}
          selectedTeamId={localPrediction}
          predictions={predictions}
        />
      </div>
    </>
  );
}<|MERGE_RESOLUTION|>--- conflicted
+++ resolved
@@ -5,23 +5,16 @@
 import { Card } from "@/components/ui/card";
 import { useToast } from "@/hooks/use-toast";
 import { useCurrentUser } from "@/lib/hooks/use-current-user";
-<<<<<<< HEAD
 import { useUserProfile } from "@/lib/hooks/use-user-profile";
 import { useQueryClient } from "@tanstack/react-query";
-=======
->>>>>>> f823cd1f
 import {
   useCreatePrediction,
   useGame,
   useCurrentUserGamePrediction,
   useGamePredictions,
 } from "@/lib/hooks/use-games";
-<<<<<<< HEAD
 import { listQuests, completeQuest } from "@/lib/api/quests";
 import { type GameResponse, type QuestResponse } from "@renegade-fanclub/types";
-=======
-import { type GameResponse } from "@renegade-fanclub/types";
->>>>>>> f823cd1f
 import { motion } from "framer-motion";
 import { useCallback, useEffect, useMemo, useRef, useState } from "react";
 import debounce from "lodash/debounce";
@@ -32,29 +25,19 @@
   predictionQuest?: QuestResponse;
 }
 
-<<<<<<< HEAD
 export function Game({ gameId, initialGame, predictionQuest }: GameProps) {
-=======
-export function Game({ gameId, initialGame }: GameProps) {
->>>>>>> f823cd1f
   const { data: game, isLoading: gameLoading } = useGame(gameId);
   const { data: userPrediction, isLoading: userPredictionLoading } =
     useCurrentUserGamePrediction(gameId);
   const { data: predictions = [], isLoading: predictionsLoading } =
     useGamePredictions(gameId);
   const { user: currentUser, isLoading: userLoading } = useCurrentUser();
-<<<<<<< HEAD
   const queryClient = useQueryClient();
-=======
->>>>>>> f823cd1f
   const currentGame = game || initialGame;
   const [localPrediction, setLocalPrediction] = useState<number | null>(
     userPrediction?.predictedWinnerId || null,
   );
-<<<<<<< HEAD
-=======
-
->>>>>>> f823cd1f
+
   // Update localPrediction when userPrediction changes
   useEffect(() => {
     if (userPrediction?.predictedWinnerId) {
@@ -79,7 +62,6 @@
               title: "Success",
               description: "Prediction updated successfully!",
             });
-<<<<<<< HEAD
             // Invalidate both the user's prediction and all predictions for this game
             queryClient.invalidateQueries({
               queryKey: ["game-prediction", gameId],
@@ -87,8 +69,6 @@
             queryClient.invalidateQueries({
               queryKey: ["game-predictions", gameId],
             });
-=======
->>>>>>> f823cd1f
           },
           onError: (error) => {
             const errorMessage =
@@ -113,11 +93,7 @@
   );
 
   const handleVote = useCallback(
-<<<<<<< HEAD
     async (teamId: number, teamTitle: string) => {
-=======
-    (teamId: number, teamTitle: string) => {
->>>>>>> f823cd1f
       if (currentGame.status === "completed") {
         toast({
           variant: "destructive",
@@ -150,8 +126,7 @@
 
       // Update local state immediately for quick UI feedback
       setLocalPrediction(teamId);
-<<<<<<< HEAD
-
+      
       // Use debounced prediction update
       debouncedCreatePrediction(teamId);
 
@@ -172,11 +147,6 @@
           }
         }
       }
-=======
-
-      // Use debounced prediction update
-      debouncedCreatePrediction(teamId);
->>>>>>> f823cd1f
 
       // If not already submitting, submit immediately
       if (!submitting) {
@@ -192,7 +162,6 @@
                 title: "Success",
                 description: "Prediction submitted successfully!",
               });
-<<<<<<< HEAD
               // Invalidate both the user's prediction and all predictions for this game
               queryClient.invalidateQueries({
                 queryKey: ["game-prediction", gameId],
@@ -200,8 +169,6 @@
               queryClient.invalidateQueries({
                 queryKey: ["game-predictions", gameId],
               });
-=======
->>>>>>> f823cd1f
             },
             onError: (error) => {
               // Revert local state on error
@@ -231,11 +198,8 @@
       debouncedCreatePrediction,
       toast,
       currentUser,
-<<<<<<< HEAD
       predictionQuest,
       userPrediction,
-=======
->>>>>>> f823cd1f
     ],
   );
 
