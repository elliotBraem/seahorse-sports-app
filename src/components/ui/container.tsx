--- conflicted
+++ resolved
@@ -1,11 +1,8 @@
 interface ContainerProps {
-<<<<<<< HEAD
+
   title?: string;
   description?: string;
-=======
-  title: string;
-  description: string;
->>>>>>> 19aaae8c
+
   children?: React.ReactNode;
 }
 
